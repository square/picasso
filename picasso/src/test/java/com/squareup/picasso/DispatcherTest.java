/*
 * Copyright (C) 2013 Square, Inc.
 *
 * Licensed under the Apache License, Version 2.0 (the "License");
 * you may not use this file except in compliance with the License.
 * You may obtain a copy of the License at
 *
 *      http://www.apache.org/licenses/LICENSE-2.0
 *
 * Unless required by applicable law or agreed to in writing, software
 * distributed under the License is distributed on an "AS IS" BASIS,
 * WITHOUT WARRANTIES OR CONDITIONS OF ANY KIND, either express or implied.
 * See the License for the specific language governing permissions and
 * limitations under the License.
 */
package com.squareup.picasso;

import android.content.Context;
import android.content.Intent;
import android.graphics.Bitmap;
import android.graphics.drawable.ColorDrawable;
import android.net.ConnectivityManager;
import android.net.NetworkInfo;
import android.os.Handler;
import android.os.Message;
import android.widget.ImageView;

import java.util.Arrays;
import java.util.concurrent.ExecutorService;
import org.junit.Before;
import org.junit.Test;
import org.junit.runner.RunWith;
import org.mockito.Mock;
import org.robolectric.Robolectric;
import org.robolectric.RobolectricTestRunner;
import org.robolectric.annotation.Config;

import static android.content.Context.CONNECTIVITY_SERVICE;
import static android.content.Intent.ACTION_AIRPLANE_MODE_CHANGED;
import static android.content.pm.PackageManager.PERMISSION_DENIED;
import static android.content.pm.PackageManager.PERMISSION_GRANTED;
import static android.net.ConnectivityManager.CONNECTIVITY_ACTION;
import static com.squareup.picasso.Dispatcher.NetworkBroadcastReceiver;
import static com.squareup.picasso.Dispatcher.NetworkBroadcastReceiver.EXTRA_AIRPLANE_STATE;
import static com.squareup.picasso.Picasso.LoadedFrom.MEMORY;
import static com.squareup.picasso.Picasso.RequestTransformer.IDENTITY;
import static com.squareup.picasso.TestUtils.URI_1;
import static com.squareup.picasso.TestUtils.URI_2;
import static com.squareup.picasso.TestUtils.URI_KEY_1;
import static com.squareup.picasso.TestUtils.URI_KEY_2;
import static com.squareup.picasso.TestUtils.makeBitmap;
import static com.squareup.picasso.TestUtils.mockAction;
import static com.squareup.picasso.TestUtils.mockCallback;
import static com.squareup.picasso.TestUtils.mockHunter;
import static com.squareup.picasso.TestUtils.mockImageViewTarget;
import static com.squareup.picasso.TestUtils.mockNetworkInfo;
import static com.squareup.picasso.TestUtils.mockNotification;
import static com.squareup.picasso.TestUtils.mockPicasso;
import static com.squareup.picasso.TestUtils.mockRemoteViews;
import static com.squareup.picasso.TestUtils.mockTarget;
import static org.fest.assertions.api.Assertions.assertThat;
import static org.fest.assertions.api.Assertions.fail;
import static org.mockito.Matchers.any;
import static org.mockito.Matchers.anyBoolean;
import static org.mockito.Matchers.anyString;
import static org.mockito.Mockito.mock;
import static org.mockito.Mockito.never;
import static org.mockito.Mockito.times;
import static org.mockito.Mockito.verify;
import static org.mockito.Mockito.verifyZeroInteractions;
import static org.mockito.Mockito.when;
import static org.mockito.MockitoAnnotations.initMocks;

@RunWith(RobolectricTestRunner.class)
@Config(manifest = Config.NONE)
public class DispatcherTest {

  @Mock Context context;
  @Mock ConnectivityManager connectivityManager;
  @Mock PicassoExecutorService service;
  @Mock ExecutorService serviceMock;
  @Mock Handler mainThreadHandler;
  @Mock Downloader downloader;
  @Mock Cache cache;
  @Mock Stats stats;
  private Dispatcher dispatcher;

  final Bitmap bitmap1 = makeBitmap();
  final Bitmap bitmap2 = makeBitmap();

  @Before public void setUp() {
    initMocks(this);
    dispatcher = createDispatcher();
  }

  @Test public void shutdownStopsService() {
    dispatcher.shutdown();
    verify(service).shutdown();
  }

  @Test public void shutdownStopsDownloader() {
    dispatcher.shutdown();
    verify(downloader).shutdown();
  }

  @Test public void shutdownUnregistersReceiver() {
    dispatcher.shutdown();
    verify(context).unregisterReceiver(dispatcher.receiver);
  }

  @Test public void performSubmitWithNewRequestQueuesHunter() {
    Action action = mockAction(URI_KEY_1, URI_1);
    dispatcher.performSubmit(action);
    assertThat(dispatcher.hunterMap).hasSize(1);
    verify(service).submit(any(BitmapHunter.class));
  }

  @Test public void performSubmitWithTwoDifferentRequestsQueuesHunters() {
    Action action1 = mockAction(URI_KEY_1, URI_1);
    Action action2 = mockAction(URI_KEY_2, URI_2);
    dispatcher.performSubmit(action1);
    dispatcher.performSubmit(action2);
    assertThat(dispatcher.hunterMap).hasSize(2);
    verify(service, times(2)).submit(any(BitmapHunter.class));
  }

  @Test public void performSubmitWithExistingRequestAttachesToHunter() {
    Action action1 = mockAction(URI_KEY_1, URI_1);
    Action action2 = mockAction(URI_KEY_1, URI_1);
    dispatcher.performSubmit(action1);
    dispatcher.performSubmit(action2);
    assertThat(dispatcher.hunterMap).hasSize(1);
    verify(service).submit(any(BitmapHunter.class));
  }

  @Test public void performSubmitWithShutdownServiceIgnoresRequest() {
    when(service.isShutdown()).thenReturn(true);
    Action action = mockAction(URI_KEY_1, URI_1);
    dispatcher.performSubmit(action);
    assertThat(dispatcher.hunterMap).isEmpty();
    verify(service, never()).submit(any(BitmapHunter.class));
  }

  @Test public void performSubmitWithShutdownAttachesRequest() {
    BitmapHunter hunter = mockHunter(URI_KEY_1, bitmap1, false);
    dispatcher.hunterMap.put(URI_KEY_1, hunter);
    when(service.isShutdown()).thenReturn(true);
    Action action = mockAction(URI_KEY_1, URI_1);
    dispatcher.performSubmit(action);
    assertThat(dispatcher.hunterMap).hasSize(1);
    verify(hunter).attach(action);
    verify(service, never()).submit(any(BitmapHunter.class));
  }

  @Test public void performSubmitWithFetchAction() {
    String pausedTag = "pausedTag";
    dispatcher.pausedTags.add(pausedTag);
    assertThat(dispatcher.pausedActions).isEmpty();

    FetchAction fetchAction1 =
<<<<<<< HEAD
        new FetchAction(mockPicasso(), new Request.Builder(URI_1).build(), 0, 0, pausedTag,
            URI_KEY_1, null);
    FetchAction fetchAction2 =
        new FetchAction(mockPicasso(), new Request.Builder(URI_1).build(), 0, 0, pausedTag,
            URI_KEY_1, null);
=======
        new FetchAction(mockPicasso(), new Request.Builder(URI_1).build(), false, URI_KEY_1,
            pausedTag, null);
    FetchAction fetchAction2 =
        new FetchAction(mockPicasso(), new Request.Builder(URI_1).build(), false, URI_KEY_1,
            pausedTag, null);
>>>>>>> 39e57865
    dispatcher.performSubmit(fetchAction1);
    dispatcher.performSubmit(fetchAction2);

    assertThat(dispatcher.pausedActions).hasSize(2);
  }

  @Test public void performSubmitWithFetchActionWithSuccessCompletionCallback() {
<<<<<<< HEAD
    String pausedTag = "pausedTag";
    Callback callback = mockCallback();
    
    FetchAction fetchAction =
              new FetchAction(mockPicasso(), new Request.Builder(URI_1).build(), 0, 0, pausedTag,
                      URI_KEY_1, callback);
=======
    Callback callback = mockCallback();
      
    FetchAction fetchAction =
      new FetchAction(mockPicasso(), new Request.Builder(URI_1).build(), false, URI_KEY_1,
          null, callback);
>>>>>>> 39e57865
    dispatcher.performSubmit(fetchAction);
    fetchAction.complete(bitmap1, MEMORY);

    verify(callback).onSuccess();
  }

  @Test public void performSubmitWithFetchActionWithErrorCompletionCallback() {
<<<<<<< HEAD
    String pausedTag = "pausedTag";
    Callback callback = mockCallback();

    FetchAction fetchAction =
              new FetchAction(mockPicasso(), new Request.Builder(URI_1).build(), 0, 0, pausedTag,
                      URI_KEY_1, callback);
=======
    Callback callback = mockCallback();

    FetchAction fetchAction =
      new FetchAction(mockPicasso(), new Request.Builder(URI_1).build(), false, URI_KEY_1,
          null, callback);
>>>>>>> 39e57865
    dispatcher.performSubmit(fetchAction, false);
    fetchAction.error();

    verify(callback).onError();
  }

  @Test public void performCancelWithFetchActionWithCallback() {
    String pausedTag = "pausedTag";
    dispatcher.pausedTags.add(pausedTag);
    assertThat(dispatcher.pausedActions).isEmpty();
    Callback callback = mockCallback();

    FetchAction fetchAction1 =
<<<<<<< HEAD
              new FetchAction(mockPicasso(), new Request.Builder(URI_1).build(), 0, 0, pausedTag,
                      URI_KEY_1, callback);
=======
      new FetchAction(mockPicasso(), new Request.Builder(URI_1).build(), false, URI_KEY_1,
          pausedTag, callback);
>>>>>>> 39e57865
    dispatcher.performCancel(fetchAction1);
    fetchAction1.cancel();
    assertThat(dispatcher.pausedActions).isEmpty();
  }

  @Test public void performCancelDetachesRequestAndCleansUp() {
    Target target = mockTarget();
    Action action = mockAction(URI_KEY_1, URI_1, target);
    BitmapHunter hunter = mockHunter(URI_KEY_1, bitmap1, false);
    hunter.attach(action);
    when(hunter.cancel()).thenReturn(true);
    dispatcher.hunterMap.put(URI_KEY_1, hunter);
    dispatcher.failedActions.put(target, action);
    dispatcher.performCancel(action);
    verify(hunter).detach(action);
    verify(hunter).cancel();
    assertThat(dispatcher.hunterMap).isEmpty();
    assertThat(dispatcher.failedActions).isEmpty();
  }

  @Test public void performCancelMultipleRequestsDetachesOnly() {
    Action action1 = mockAction(URI_KEY_1, URI_1);
    Action action2 = mockAction(URI_KEY_1, URI_1);
    BitmapHunter hunter = mockHunter(URI_KEY_1, bitmap1, false);
    hunter.attach(action1);
    hunter.attach(action2);
    dispatcher.hunterMap.put(URI_KEY_1, hunter);
    dispatcher.performCancel(action1);
    verify(hunter).detach(action1);
    verify(hunter).cancel();
    assertThat(dispatcher.hunterMap).hasSize(1);
  }

  @Test public void performCancelUnqueuesAndDetachesPausedRequest() {
    Action action = mockAction(URI_KEY_1, URI_1, mockTarget(), "tag");
    BitmapHunter hunter = mockHunter(URI_KEY_1, bitmap1, false, action);
    dispatcher.hunterMap.put(URI_KEY_1, hunter);
    dispatcher.pausedTags.add("tag");
    dispatcher.pausedActions.put(action.getTarget(), action);
    dispatcher.performCancel(action);
    assertThat(dispatcher.pausedTags).hasSize(1).contains("tag");
    assertThat(dispatcher.pausedActions).isEmpty();
    verify(hunter).detach(action);
  }

  @Test public void performCompleteSetsResultInCache() {
    BitmapHunter hunter = mockHunter(URI_KEY_1, bitmap1, 0, null);
    dispatcher.performComplete(hunter);
    verify(cache).set(hunter.getKey(), hunter.getResult());
  }

  @Test public void performCompleteWithNoStoreMemoryPolicy() {
    int memoryPolicy = 0;
    memoryPolicy |= MemoryPolicy.NO_STORE.index;
    BitmapHunter hunter = mockHunter(URI_KEY_1, bitmap1, memoryPolicy, null);
    dispatcher.performComplete(hunter);
    assertThat(dispatcher.hunterMap).isEmpty();
    verifyZeroInteractions(cache);
  }

  @Test public void performCompleteCleansUpAndAddsToBatch() {
    BitmapHunter hunter = mockHunter(URI_KEY_1, bitmap1, false);
    dispatcher.performComplete(hunter);
    assertThat(dispatcher.hunterMap).isEmpty();
    assertThat(dispatcher.batch).hasSize(1);
  }

  @Test public void performCompleteCleansUpAndDoesNotAddToBatchIfCancelled() {
    BitmapHunter hunter = mockHunter(URI_KEY_1, bitmap1, false);
    when(hunter.isCancelled()).thenReturn(true);
    dispatcher.performComplete(hunter);
    assertThat(dispatcher.hunterMap).isEmpty();
    assertThat(dispatcher.batch).isEmpty();
  }

  @Test public void performErrorCleansUpAndAddsToBatch() {
    BitmapHunter hunter = mockHunter(URI_KEY_1, bitmap1, false);
    dispatcher.hunterMap.put(hunter.getKey(), hunter);
    dispatcher.performError(hunter, false);
    assertThat(dispatcher.hunterMap).isEmpty();
    assertThat(dispatcher.batch).hasSize(1);
  }

  @Test public void performErrorCleansUpAndDoesNotAddToBatchIfCancelled() {
    BitmapHunter hunter = mockHunter(URI_KEY_1, bitmap1, false);
    when(hunter.isCancelled()).thenReturn(true);
    dispatcher.hunterMap.put(hunter.getKey(), hunter);
    dispatcher.performError(hunter, false);
    assertThat(dispatcher.hunterMap).isEmpty();
    assertThat(dispatcher.batch).isEmpty();
  }

  @Test public void performBatchCompleteFlushesHunters() {
    BitmapHunter hunter1 = mockHunter(URI_KEY_2, bitmap1, false);
    BitmapHunter hunter2 = mockHunter(URI_KEY_2, bitmap2, false);
    dispatcher.batch.add(hunter1);
    dispatcher.batch.add(hunter2);
    dispatcher.performBatchComplete();
    assertThat(dispatcher.batch).isEmpty();
  }

  @Test public void performRetrySkipsIfHunterIsCancelled() {
    BitmapHunter hunter = mockHunter(URI_KEY_2, bitmap1, false);
    when(hunter.isCancelled()).thenReturn(true);
    dispatcher.performRetry(hunter);
    verifyZeroInteractions(service);
    assertThat(dispatcher.hunterMap).isEmpty();
    assertThat(dispatcher.failedActions).isEmpty();
  }

  @Test public void performRetryDoesNotMarkForReplayIfNotSupported() {
    NetworkInfo networkInfo = mockNetworkInfo(true);
    BitmapHunter hunter = mockHunter(URI_KEY_1, bitmap1, false, mockAction(URI_KEY_1, URI_1));
    when(hunter.supportsReplay()).thenReturn(false);
    when(hunter.shouldRetry(anyBoolean(), any(NetworkInfo.class))).thenReturn(false);
    when(connectivityManager.getActiveNetworkInfo()).thenReturn(networkInfo);
    dispatcher.performRetry(hunter);
    assertThat(dispatcher.hunterMap).isEmpty();
    assertThat(dispatcher.failedActions).isEmpty();
    verify(service, never()).submit(hunter);
  }

  @Test public void performRetryDoesNotMarkForReplayIfNoNetworkScanning() {
    BitmapHunter hunter = mockHunter(URI_KEY_1, bitmap1, false, mockAction(URI_KEY_1, URI_1));
    when(hunter.shouldRetry(anyBoolean(), any(NetworkInfo.class))).thenReturn(false);
    when(hunter.supportsReplay()).thenReturn(true);
    Dispatcher dispatcher = createDispatcher(false);
    dispatcher.performRetry(hunter);
    assertThat(dispatcher.hunterMap).isEmpty();
    assertThat(dispatcher.failedActions).isEmpty();
    verify(service, never()).submit(hunter);
  }

  @Test public void performRetryMarksForReplayIfSupportedScansNetworkChangesAndShouldNotRetry() {
    NetworkInfo networkInfo = mockNetworkInfo(true);
    Action action = mockAction(URI_KEY_1, URI_1, mockTarget());
    BitmapHunter hunter = mockHunter(URI_KEY_1, bitmap1, false, action);
    when(hunter.supportsReplay()).thenReturn(true);
    when(hunter.shouldRetry(anyBoolean(), any(NetworkInfo.class))).thenReturn(false);
    when(connectivityManager.getActiveNetworkInfo()).thenReturn(networkInfo);
    dispatcher.performRetry(hunter);
    assertThat(dispatcher.hunterMap).isEmpty();
    assertThat(dispatcher.failedActions).hasSize(1);
    verify(service, never()).submit(hunter);
  }

  @Test public void performRetryRetriesIfNoNetworkScanning() {
    BitmapHunter hunter = mockHunter(URI_KEY_1, bitmap1, false, mockAction(URI_KEY_1, URI_1));
    when(hunter.shouldRetry(anyBoolean(), any(NetworkInfo.class))).thenReturn(true);
    Dispatcher dispatcher = createDispatcher(false);
    dispatcher.performRetry(hunter);
    assertThat(dispatcher.hunterMap).isEmpty();
    assertThat(dispatcher.failedActions).isEmpty();
    verify(service).submit(hunter);
  }

  @Test public void performRetryMarksForReplayIfSupportsReplayAndNoConnectivity() {
    NetworkInfo networkInfo = mockNetworkInfo(false);
    Action action = mockAction(URI_KEY_1, URI_1, mockTarget());
    BitmapHunter hunter = mockHunter(URI_KEY_1, bitmap1, false, action);
    when(hunter.shouldRetry(anyBoolean(), any(NetworkInfo.class))).thenReturn(true);
    when(hunter.supportsReplay()).thenReturn(true);
    when(connectivityManager.getActiveNetworkInfo()).thenReturn(networkInfo);
    dispatcher.performRetry(hunter);
    assertThat(dispatcher.hunterMap).isEmpty();
    assertThat(dispatcher.failedActions).hasSize(1);
    verify(service, never()).submit(hunter);
  }

  @Test public void performRetryRetriesIfHasConnectivity() {
    NetworkInfo networkInfo = mockNetworkInfo(true);
    Action action = mockAction(URI_KEY_1, URI_1, mockTarget());
    BitmapHunter hunter = mockHunter(URI_KEY_1, bitmap1, false, action);
    when(hunter.shouldRetry(anyBoolean(), any(NetworkInfo.class))).thenReturn(true);
    when(connectivityManager.getActiveNetworkInfo()).thenReturn(networkInfo);
    dispatcher.performRetry(hunter);
    assertThat(dispatcher.hunterMap).isEmpty();
    assertThat(dispatcher.failedActions).isEmpty();
    verify(service).submit(hunter);
  }

  @Test public void performRetrySkipIfServiceShutdown() {
    when(service.isShutdown()).thenReturn(true);
    BitmapHunter hunter = mockHunter(URI_KEY_1, bitmap1, false);
    dispatcher.performRetry(hunter);
    verify(service, never()).submit(hunter);
    assertThat(dispatcher.hunterMap).isEmpty();
    assertThat(dispatcher.failedActions).isEmpty();
  }

  @Test public void performAirplaneModeChange() {
    assertThat(dispatcher.airplaneMode).isFalse();
    dispatcher.performAirplaneModeChange(true);
    assertThat(dispatcher.airplaneMode).isTrue();
    dispatcher.performAirplaneModeChange(false);
    assertThat(dispatcher.airplaneMode).isFalse();
  }

  @Test public void performNetworkStateChangeWithNullInfo() {
    dispatcher.performNetworkStateChange(null);
    verify(service, times(1)).adjustThreadCount(null);
  }

  @Test public void performNetworkStateChangeWithDisconnectedInfo() {
    NetworkInfo info = mockNetworkInfo();
    when(info.isConnectedOrConnecting()).thenReturn(false);
    dispatcher.performNetworkStateChange(info);
    verify(service, times(1)).adjustThreadCount(info);
  }

  @Test public void performNetworkStateChangeWithConnectedInfoDifferentInstance() {
    NetworkInfo info = mockNetworkInfo(true);
    dispatcher.performNetworkStateChange(info);
    verify(service, times(1)).adjustThreadCount(info);
  }

  @Test public void performNetworkStateChangeWithNullInfoIgnores() {
    Dispatcher dispatcher = createDispatcher(serviceMock);
    dispatcher.performNetworkStateChange(null);
    verifyZeroInteractions(service);
  }

  @Test public void performNetworkStateChangeWithDisconnectedInfoIgnores() {
    Dispatcher dispatcher = createDispatcher(serviceMock);
    NetworkInfo info = mockNetworkInfo();
    when(info.isConnectedOrConnecting()).thenReturn(false);
    dispatcher.performNetworkStateChange(info);
    verifyZeroInteractions(service);
  }

  @Test public void performNetworkStateChangeWithConnectedInfoDifferentInstanceIgnores() {
    Dispatcher dispatcher = createDispatcher(serviceMock);
    NetworkInfo info = mockNetworkInfo(true);
    dispatcher.performNetworkStateChange(info);
    verifyZeroInteractions(service);
  }

  @Test public void performPauseAndResumeUpdatesListOfPausedTags() {
    dispatcher.performPauseTag("tag");
    assertThat(dispatcher.pausedTags).hasSize(1).contains("tag");
    dispatcher.performResumeTag("tag");
    assertThat(dispatcher.pausedTags).isEmpty();
  }

  @Test public void performPauseTagIsIdempotent() {
    Action action = mockAction(URI_KEY_1, URI_1, mockTarget(), "tag");
    BitmapHunter hunter = mockHunter(URI_KEY_1, bitmap1, false, action);
    dispatcher.hunterMap.put(URI_KEY_1, hunter);
    dispatcher.pausedTags.add("tag");
    dispatcher.performPauseTag("tag");
    verify(hunter, never()).getAction();
  }

  @Test public void performPauseTagQueuesNewRequestDoesNotSubmit() {
    dispatcher.performPauseTag("tag");
    Action action = mockAction(URI_KEY_1, URI_1, "tag");
    dispatcher.performSubmit(action);
    assertThat(dispatcher.hunterMap).isEmpty();
    assertThat(dispatcher.pausedActions).hasSize(1).containsValue(action);
    verify(service, never()).submit(any(BitmapHunter.class));
  }

  @Test public void performPauseTagDoesNotQueueUnrelatedRequest() {
    dispatcher.performPauseTag("tag");
    Action action = mockAction(URI_KEY_1, URI_1, "anothertag");
    dispatcher.performSubmit(action);
    assertThat(dispatcher.hunterMap).hasSize(1);
    assertThat(dispatcher.pausedActions).isEmpty();
    verify(service).submit(any(BitmapHunter.class));
  }

  @Test public void performPauseDetachesRequestAndCancelsHunter() {
    Action action = mockAction(URI_KEY_1, URI_1, "tag");
    BitmapHunter hunter = mockHunter(URI_KEY_1, bitmap1, false, action);
    when(hunter.cancel()).thenReturn(true);
    dispatcher.hunterMap.put(URI_KEY_1, hunter);
    dispatcher.performPauseTag("tag");
    assertThat(dispatcher.hunterMap).isEmpty();
    assertThat(dispatcher.pausedActions).hasSize(1).containsValue(action);
    verify(hunter).detach(action);
    verify(hunter).cancel();
  }

  @Test public void performPauseOnlyDetachesPausedRequest() {
    Action action1 = mockAction(URI_KEY_1, URI_1, mockTarget(), "tag1");
    Action action2 = mockAction(URI_KEY_1, URI_1, mockTarget(), "tag2");
    BitmapHunter hunter = mockHunter(URI_KEY_1, bitmap1, false);
    when(hunter.getActions()).thenReturn(Arrays.asList(action1, action2));
    dispatcher.hunterMap.put(URI_KEY_1, hunter);
    dispatcher.performPauseTag("tag1");
    assertThat(dispatcher.hunterMap).hasSize(1).containsValue(hunter);
    assertThat(dispatcher.pausedActions).hasSize(1).containsValue(action1);
    verify(hunter).detach(action1);
    verify(hunter, never()).detach(action2);
  }

  @Test public void performResumeTagIsIdempotent() {
    dispatcher.performResumeTag("tag");
    verify(mainThreadHandler, never()).sendMessage(any(Message.class));
  }

  @Test
  public void performNetworkStateChangeWithConnectedInfoAndPicassoExecutorServiceAdjustsThreads() {
    PicassoExecutorService service = mock(PicassoExecutorService.class);
    NetworkInfo info = mockNetworkInfo(true);
    Dispatcher dispatcher = createDispatcher(service);
    dispatcher.performNetworkStateChange(info);
    verify(service).adjustThreadCount(info);
    verifyZeroInteractions(service);
  }

  @Test public void performNetworkStateChangeFlushesFailedHunters() {
    PicassoExecutorService service = mock(PicassoExecutorService.class);
    NetworkInfo info = mockNetworkInfo(true);
    Dispatcher dispatcher = createDispatcher(service);
    Action failedAction1 = mockAction(URI_KEY_1, URI_1);
    Action failedAction2 = mockAction(URI_KEY_2, URI_2);
    dispatcher.failedActions.put(URI_KEY_1, failedAction1);
    dispatcher.failedActions.put(URI_KEY_2, failedAction2);
    dispatcher.performNetworkStateChange(info);
    verify(service, times(2)).submit(any(BitmapHunter.class));
    assertThat(dispatcher.failedActions).isEmpty();
  }

  @Test public void nullIntentOnReceiveDoesNothing() {
    Dispatcher dispatcher = mock(Dispatcher.class);
    NetworkBroadcastReceiver receiver = new NetworkBroadcastReceiver(dispatcher);
    receiver.onReceive(context, null);
    verifyZeroInteractions(dispatcher);
  }

  @Test public void nullExtrasOnReceiveConnectivityAreOk() {
    ConnectivityManager connectivityManager = mock(ConnectivityManager.class);
    NetworkInfo networkInfo = mockNetworkInfo();
    when(connectivityManager.getActiveNetworkInfo()).thenReturn(networkInfo);
    when(context.getSystemService(CONNECTIVITY_SERVICE)).thenReturn(connectivityManager);
    Dispatcher dispatcher = mock(Dispatcher.class);
    NetworkBroadcastReceiver receiver = new NetworkBroadcastReceiver(dispatcher);
    receiver.onReceive(context, new Intent(CONNECTIVITY_ACTION));
    verify(dispatcher).dispatchNetworkStateChange(networkInfo);
  }

  @Test public void nullExtrasOnReceiveAirplaneDoesNothing() {
    Dispatcher dispatcher = mock(Dispatcher.class);
    NetworkBroadcastReceiver receiver = new NetworkBroadcastReceiver(dispatcher);
    receiver.onReceive(context, new Intent(ACTION_AIRPLANE_MODE_CHANGED));
    verifyZeroInteractions(dispatcher);
  }

  @Test public void correctExtrasOnReceiveAirplaneDispatches() {
    setAndVerifyAirplaneMode(false);
    setAndVerifyAirplaneMode(true);
  }

  private void setAndVerifyAirplaneMode(boolean airplaneOn) {
    Dispatcher dispatcher = mock(Dispatcher.class);
    NetworkBroadcastReceiver receiver = new NetworkBroadcastReceiver(dispatcher);
    final Intent intent = new Intent(ACTION_AIRPLANE_MODE_CHANGED);
    intent.putExtra(EXTRA_AIRPLANE_STATE, airplaneOn);
    receiver.onReceive(context, intent);
    verify(dispatcher).dispatchAirplaneModeChange(airplaneOn);
  }

  private Dispatcher createDispatcher() {
    return createDispatcher(service);
  }

  private Dispatcher createDispatcher(boolean scansNetworkChanges) {
    return createDispatcher(service, scansNetworkChanges);
  }

  private Dispatcher createDispatcher(ExecutorService service) {
    return createDispatcher(service, true);
  }

  private Dispatcher createDispatcher(ExecutorService service, boolean scansNetworkChanges) {
    when(context.getSystemService(Context.CONNECTIVITY_SERVICE)).thenReturn(connectivityManager);
    when(context.checkCallingOrSelfPermission(anyString())).thenReturn(
        scansNetworkChanges ? PERMISSION_GRANTED : PERMISSION_DENIED);
    return new Dispatcher(context, service, mainThreadHandler, downloader, cache, stats);
  }
}<|MERGE_RESOLUTION|>--- conflicted
+++ resolved
@@ -158,19 +158,11 @@
     assertThat(dispatcher.pausedActions).isEmpty();
 
     FetchAction fetchAction1 =
-<<<<<<< HEAD
         new FetchAction(mockPicasso(), new Request.Builder(URI_1).build(), 0, 0, pausedTag,
             URI_KEY_1, null);
     FetchAction fetchAction2 =
         new FetchAction(mockPicasso(), new Request.Builder(URI_1).build(), 0, 0, pausedTag,
             URI_KEY_1, null);
-=======
-        new FetchAction(mockPicasso(), new Request.Builder(URI_1).build(), false, URI_KEY_1,
-            pausedTag, null);
-    FetchAction fetchAction2 =
-        new FetchAction(mockPicasso(), new Request.Builder(URI_1).build(), false, URI_KEY_1,
-            pausedTag, null);
->>>>>>> 39e57865
     dispatcher.performSubmit(fetchAction1);
     dispatcher.performSubmit(fetchAction2);
 
@@ -178,20 +170,12 @@
   }
 
   @Test public void performSubmitWithFetchActionWithSuccessCompletionCallback() {
-<<<<<<< HEAD
     String pausedTag = "pausedTag";
     Callback callback = mockCallback();
     
     FetchAction fetchAction =
               new FetchAction(mockPicasso(), new Request.Builder(URI_1).build(), 0, 0, pausedTag,
                       URI_KEY_1, callback);
-=======
-    Callback callback = mockCallback();
-      
-    FetchAction fetchAction =
-      new FetchAction(mockPicasso(), new Request.Builder(URI_1).build(), false, URI_KEY_1,
-          null, callback);
->>>>>>> 39e57865
     dispatcher.performSubmit(fetchAction);
     fetchAction.complete(bitmap1, MEMORY);
 
@@ -199,20 +183,12 @@
   }
 
   @Test public void performSubmitWithFetchActionWithErrorCompletionCallback() {
-<<<<<<< HEAD
     String pausedTag = "pausedTag";
     Callback callback = mockCallback();
 
     FetchAction fetchAction =
               new FetchAction(mockPicasso(), new Request.Builder(URI_1).build(), 0, 0, pausedTag,
                       URI_KEY_1, callback);
-=======
-    Callback callback = mockCallback();
-
-    FetchAction fetchAction =
-      new FetchAction(mockPicasso(), new Request.Builder(URI_1).build(), false, URI_KEY_1,
-          null, callback);
->>>>>>> 39e57865
     dispatcher.performSubmit(fetchAction, false);
     fetchAction.error();
 
@@ -226,13 +202,9 @@
     Callback callback = mockCallback();
 
     FetchAction fetchAction1 =
-<<<<<<< HEAD
               new FetchAction(mockPicasso(), new Request.Builder(URI_1).build(), 0, 0, pausedTag,
                       URI_KEY_1, callback);
-=======
-      new FetchAction(mockPicasso(), new Request.Builder(URI_1).build(), false, URI_KEY_1,
-          pausedTag, callback);
->>>>>>> 39e57865
+
     dispatcher.performCancel(fetchAction1);
     fetchAction1.cancel();
     assertThat(dispatcher.pausedActions).isEmpty();

--- conflicted
+++ resolved
@@ -148,8 +148,6 @@
     assertThat(result.getStream()).isNull();
   }
 
-<<<<<<< HEAD
-=======
   @Test public void downloaderInputStreamNotDecoded() throws Exception {
     final InputStream is = new ByteArrayInputStream(new byte[] { 'a' });
     Downloader bitmapDownloader = new Downloader() {
@@ -167,5 +165,4 @@
     assertThat(result.getStream()).isSameAs(is);
     assertThat(result.getBitmap()).isNull();
   }
->>>>>>> 81ead3eb
 }
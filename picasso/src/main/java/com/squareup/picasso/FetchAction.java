--- conflicted
+++ resolved
@@ -22,19 +22,6 @@
   private final Object target;
   private Callback callback;
 
-<<<<<<< HEAD
-  FetchAction(Picasso picasso, Request data, int memoryPolicy, int networkPolicy, Object tag,
-      String key) {
-    super(picasso, null, data, memoryPolicy, networkPolicy, 0, null, key, tag, false);
-=======
-  FetchAction(Picasso picasso, Request data, boolean skipCache, String key,
-              Object tag, Callback callback) {
-    super(picasso, null, data, skipCache, false, 0, null, key, tag);
->>>>>>> 39e57865
-    this.target = new Object();
-    this.callback = callback;
-  }
-
   FetchAction(Picasso picasso, Request data, int memoryPolicy, int networkPolicy, Object tag,
       String key, Callback callback) {
     super(picasso, null, data, memoryPolicy, networkPolicy, 0, null, key, tag, false);
@@ -49,7 +36,6 @@
     if (callback != null) {
       callback.onSuccess();
     }
-<<<<<<< HEAD
   }
 
   @Override void error() {
@@ -58,16 +44,6 @@
     }
   }
 
-=======
-  }
-
-  @Override void error() {
-    if (callback != null) {
-      callback.onError();
-    }
-  }
-
->>>>>>> 39e57865
   @Override void cancel() {
     super.cancel();
     callback = null;

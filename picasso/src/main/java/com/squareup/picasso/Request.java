/*
 * Copyright (C) 2013 Square, Inc.
 *
 * Licensed under the Apache License, Version 2.0 (the "License");
 * you may not use this file except in compliance with the License.
 * You may obtain a copy of the License at
 *
 *      http://www.apache.org/licenses/LICENSE-2.0
 *
 * Unless required by applicable law or agreed to in writing, software
 * distributed under the License is distributed on an "AS IS" BASIS,
 * WITHOUT WARRANTIES OR CONDITIONS OF ANY KIND, either express or implied.
 * See the License for the specific language governing permissions and
 * limitations under the License.
 */
package com.squareup.picasso;

import android.graphics.Bitmap;
import android.net.Uri;
import com.squareup.picasso.Picasso.Priority;
import java.util.ArrayList;
import java.util.List;
import java.util.concurrent.TimeUnit;

import static java.util.Collections.unmodifiableList;

/** Immutable data about an image and the transformations that will be applied to it. */
public final class Request {
  private static final long TOO_LONG_LOG = TimeUnit.SECONDS.toNanos(5);

  /** A unique ID for the request. */
  int id;
  /** The time that the request was first submitted (in nanos). */
  long started;
  /** Whether or not this request should only load from local cache. */
  boolean loadFromLocalCacheOnly;

  /**
   * The image URI.
   * <p>
   * This is mutually exclusive with {@link #resourceId}.
   */
  public final Uri uri;
  /**
   * The image resource ID.
   * <p>
   * This is mutually exclusive with {@link #uri}.
   */
  public final int resourceId;
  /**
   * The optional steady Key for this request to be used instead of a generated cache key.
   * <p>
   * null if no steady key is defined.
   */
  public final String steadyKey;
  /** List of custom transformations to be applied after the built-in transformations. */
  public final List<Transformation> transformations;
  /** Target image width for resizing. */
  public final int targetWidth;
  /** Target image height for resizing. */
  public final int targetHeight;
  /**
   * True if the final image should use the 'centerCrop' scale technique.
   * <p>
   * This is mutually exclusive with {@link #centerInside}.
   */
  public final boolean centerCrop;
  /**
   * True if the final image should use the 'centerInside' scale technique.
   * <p>
   * This is mutually exclusive with {@link #centerCrop}.
   */
  public final boolean centerInside;
  /** Amount to rotate the image in degrees. */
  public final float rotationDegrees;
  /** Rotation pivot on the X axis. */
  public final float rotationPivotX;
  /** Rotation pivot on the Y axis. */
  public final float rotationPivotY;
  /** Whether or not {@link #rotationPivotX} and {@link #rotationPivotY} are set. */
  public final boolean hasRotationPivot;
  /** Target image config for decoding. */
  public final Bitmap.Config config;
  /** The priority of this request. */
  public final Priority priority;

  private Request(Uri uri, int resourceId, String steadyKey, List<Transformation> transformations, int targetWidth,
      int targetHeight, boolean centerCrop, boolean centerInside, float rotationDegrees,
      float rotationPivotX, float rotationPivotY, boolean hasRotationPivot, Bitmap.Config config,
      Priority priority) {
    this.uri = uri;
    this.resourceId = resourceId;
    this.steadyKey = steadyKey;
    if (transformations == null) {
      this.transformations = null;
    } else {
      this.transformations = unmodifiableList(transformations);
    }
    this.targetWidth = targetWidth;
    this.targetHeight = targetHeight;
    this.centerCrop = centerCrop;
    this.centerInside = centerInside;
    this.rotationDegrees = rotationDegrees;
    this.rotationPivotX = rotationPivotX;
    this.rotationPivotY = rotationPivotY;
    this.hasRotationPivot = hasRotationPivot;
    this.config = config;
    this.priority = priority;
  }

  @Override public String toString() {
    final StringBuilder sb = new StringBuilder("Request{");
    if (resourceId > 0) {
      sb.append(resourceId);
    } else {
      sb.append(uri);
    }
    if (transformations != null && !transformations.isEmpty()) {
      for (Transformation transformation : transformations) {
        sb.append(' ').append(transformation.key());
      }
    }
    if (steadyKey != null) {
       sb.append(" steadyKey(").append(steadyKey).append(')');
    }
    if (targetWidth > 0) {
      sb.append(" resize(").append(targetWidth).append(',').append(targetHeight).append(')');
    }
    if (centerCrop) {
      sb.append(" centerCrop");
    }
    if (centerInside) {
      sb.append(" centerInside");
    }
    if (rotationDegrees != 0) {
      sb.append(" rotation(").append(rotationDegrees);
      if (hasRotationPivot) {
        sb.append(" @ ").append(rotationPivotX).append(',').append(rotationPivotY);
      }
      sb.append(')');
    }
    if (config != null) {
      sb.append(' ').append(config);
    }
    sb.append('}');

    return sb.toString();
  }

  String logId() {
    long delta = System.nanoTime() - started;
    if (delta > TOO_LONG_LOG) {
      return plainId() + '+' + TimeUnit.NANOSECONDS.toSeconds(delta) + 's';
    }
    return plainId() + '+' + TimeUnit.NANOSECONDS.toMillis(delta) + "ms";
  }

  String plainId() {
    return "[R" + id + ']';
  }

  String getName() {
    if (uri != null) {
      return String.valueOf(uri.getPath());
    }
    return Integer.toHexString(resourceId);
  }

  public boolean hasSize() {
    return targetWidth != 0 || targetHeight != 0;
  }

  boolean needsTransformation() {
    return needsMatrixTransform() || hasCustomTransformations();
  }

  boolean needsMatrixTransform() {
    return hasSize() || rotationDegrees != 0;
  }

  boolean hasCustomTransformations() {
    return transformations != null;
  }

  public Builder buildUpon() {
    return new Builder(this);
  }

  /** Builder for creating {@link Request} instances. */
  public static final class Builder {
    private Uri uri;
    private int resourceId;
    private String steadyKey;
    private int targetWidth;
    private int targetHeight;
    private boolean centerCrop;
    private boolean centerInside;
    private float rotationDegrees;
    private float rotationPivotX;
    private float rotationPivotY;
    private boolean hasRotationPivot;
    private List<Transformation> transformations;
    private Bitmap.Config config;
    private Priority priority;

    /** Start building a request using the specified {@link Uri}. */
    public Builder(Uri uri) {
      setUri(uri);
    }

    /** Start building a request using the specified resource ID. */
    public Builder(int resourceId) {
      setResourceId(resourceId);
    }

    Builder(Uri uri, int resourceId) {
      this.uri = uri;
      this.resourceId = resourceId;
    }

    private Builder(Request request) {
      uri = request.uri;
      resourceId = request.resourceId;
      steadyKey = request.steadyKey;
      targetWidth = request.targetWidth;
      targetHeight = request.targetHeight;
      centerCrop = request.centerCrop;
      centerInside = request.centerInside;
      rotationDegrees = request.rotationDegrees;
      rotationPivotX = request.rotationPivotX;
      rotationPivotY = request.rotationPivotY;
      hasRotationPivot = request.hasRotationPivot;
      if (request.transformations != null) {
        transformations = new ArrayList<Transformation>(request.transformations);
      }
      config = request.config;
      priority = request.priority;
    }

    boolean hasImage() {
      return uri != null || resourceId != 0;
    }

    boolean hasSize() {
      return targetWidth != 0 || targetHeight != 0;
    }

    boolean hasPriority() {
      return priority != null;
    }

    /**
     * Set the target image Uri.
     * <p>
     * This will clear an image resource ID if one is set.
     */
    public Builder setUri(Uri uri) {
      if (uri == null) {
        throw new IllegalArgumentException("Image URI may not be null.");
      }
      this.uri = uri;
      this.resourceId = 0;
      return this;
    }

    /**
     * Set the target image resource ID.
     * <p>
     * This will clear an image Uri if one is set.
     */
    public Builder setResourceId(int resourceId) {
      if (resourceId == 0) {
        throw new IllegalArgumentException("Image resource ID may not be 0.");
      }
      this.resourceId = resourceId;
      this.uri = null;
      return this;
    }

    /**
<<<<<<< HEAD
     * Set the steadyKey for this Request.
     */
    public Builder steadyKey(String steadyKey) {
      this.steadyKey = steadyKey;
      return this;
    }

    /** Resize the image to the specified size in pixels. */
=======
     * Resize the image to the specified size in pixels.
     * Use 0 as desired dimension to resize keeping aspect ratio.
     */
>>>>>>> 2ce8847c
    public Builder resize(int targetWidth, int targetHeight) {
      if (targetWidth < 0) {
        throw new IllegalArgumentException("Width must be positive number or 0.");
      }
      if (targetHeight < 0) {
        throw new IllegalArgumentException("Height must be positive number or 0.");
      }
      if (targetHeight == 0 && targetWidth == 0) {
        throw new IllegalArgumentException("At least one dimension has to be positive number.");
      }
      this.targetWidth = targetWidth;
      this.targetHeight = targetHeight;
      return this;
    }

    /** Clear the resize transformation, if any. This will also clear center crop/inside if set. */
    public Builder clearResize() {
      targetWidth = 0;
      targetHeight = 0;
      centerCrop = false;
      centerInside = false;
      return this;
    }

    /**
     * Crops an image inside of the bounds specified by {@link #resize(int, int)} rather than
     * distorting the aspect ratio. This cropping technique scales the image so that it fills the
     * requested bounds and then crops the extra.
     */
    public Builder centerCrop() {
      if (centerInside) {
        throw new IllegalStateException("Center crop can not be used after calling centerInside");
      }
      centerCrop = true;
      return this;
    }

    /** Clear the center crop transformation flag, if set. */
    public Builder clearCenterCrop() {
      centerCrop = false;
      return this;
    }

    /**
     * Centers an image inside of the bounds specified by {@link #resize(int, int)}. This scales
     * the image so that both dimensions are equal to or less than the requested bounds.
     */
    public Builder centerInside() {
      if (centerCrop) {
        throw new IllegalStateException("Center inside can not be used after calling centerCrop");
      }
      centerInside = true;
      return this;
    }

    /** Clear the center inside transformation flag, if set. */
    public Builder clearCenterInside() {
      centerInside = false;
      return this;
    }

    /** Rotate the image by the specified degrees. */
    public Builder rotate(float degrees) {
      rotationDegrees = degrees;
      return this;
    }

    /** Rotate the image by the specified degrees around a pivot point. */
    public Builder rotate(float degrees, float pivotX, float pivotY) {
      rotationDegrees = degrees;
      rotationPivotX = pivotX;
      rotationPivotY = pivotY;
      hasRotationPivot = true;
      return this;
    }

    /** Clear the rotation transformation, if any. */
    public Builder clearRotation() {
      rotationDegrees = 0;
      rotationPivotX = 0;
      rotationPivotY = 0;
      hasRotationPivot = false;
      return this;
    }

    /** Decode the image using the specified config. */
    public Builder config(Bitmap.Config config) {
      this.config = config;
      return this;
    }

    /** Execute request using the specified priority. */
    public Builder priority(Priority priority) {
      if (priority == null) {
        throw new IllegalArgumentException("Priority invalid.");
      }
      if (this.priority != null) {
        throw new IllegalStateException("Priority already set.");
      }
      this.priority = priority;
      return this;
    }

    /**
     * Add a custom transformation to be applied to the image.
     * <p>
     * Custom transformations will always be run after the built-in transformations.
     */
    public Builder transform(Transformation transformation) {
      if (transformation == null) {
        throw new IllegalArgumentException("Transformation must not be null.");
      }
      if (transformation.key() == null) {
        throw new IllegalArgumentException("Transformation key must not be null.");
      }
      if (transformations == null) {
        transformations = new ArrayList<Transformation>(2);
      }
      transformations.add(transformation);
      return this;
    }

    /** Create the immutable {@link Request} object. */
    public Request build() {
      if (centerInside && centerCrop) {
        throw new IllegalStateException("Center crop and center inside can not be used together.");
      }
      if (centerCrop && (targetWidth == 0 || targetHeight == 0)) {
        throw new IllegalStateException(
            "Center crop requires calling resize with positive width and height.");
      }
      if (centerInside && (targetWidth == 0 || targetHeight == 0)) {
        throw new IllegalStateException(
            "Center inside requires calling resize with positive width and height.");
      }
      if (priority == null) {
        priority = Priority.NORMAL;
      }
      return new Request(uri, resourceId, steadyKey, transformations, targetWidth, targetHeight, centerCrop,
          centerInside, rotationDegrees, rotationPivotX, rotationPivotY, hasRotationPivot, config,
          priority);
    }
  }
}<|MERGE_RESOLUTION|>--- conflicted
+++ resolved
@@ -278,7 +278,6 @@
     }
 
     /**
-<<<<<<< HEAD
      * Set the steadyKey for this Request.
      */
     public Builder steadyKey(String steadyKey) {
@@ -286,12 +285,10 @@
       return this;
     }
 
-    /** Resize the image to the specified size in pixels. */
-=======
+    /**
      * Resize the image to the specified size in pixels.
      * Use 0 as desired dimension to resize keeping aspect ratio.
      */
->>>>>>> 2ce8847c
     public Builder resize(int targetWidth, int targetHeight) {
       if (targetWidth < 0) {
         throw new IllegalArgumentException("Width must be positive number or 0.");

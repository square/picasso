--- conflicted
+++ resolved
@@ -72,14 +72,10 @@
     Uri CONTENT_URI = Contacts.CONTENT_URI;
 
     String SELECTION = (IS_HONEYCOMB ? Contacts.DISPLAY_NAME_PRIMARY : Contacts.DISPLAY_NAME)
-<<<<<<< HEAD
-        + "<>''" + " AND " + Contacts.IN_VISIBLE_GROUP + "=1";
-=======
         + "<>''"
         + " AND "
         + Contacts.IN_VISIBLE_GROUP
         + "=1";
->>>>>>> c82a3ae0
 
     String SORT_ORDER = IS_HONEYCOMB ? Contacts.SORT_KEY_PRIMARY : Contacts.DISPLAY_NAME;
 
